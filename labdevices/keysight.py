--- conflicted
+++ resolved
@@ -1,10 +1,6 @@
-<<<<<<< HEAD
-
-=======
 """
 Model for keysight devices, like e.g. oscilloscopes.
 """
->>>>>>> fdf732c9
 
 import pyvisa as visa 
 import time
